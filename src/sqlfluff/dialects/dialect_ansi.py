--- conflicted
+++ resolved
@@ -443,9 +443,9 @@
 ansi_dialect.add(
     # This is a hook point to allow subclassing for other dialects
     PostTableExpressionGrammar=Sequence(
-        Ref('WithKeywordSegment'),
-        Ref('OffsetKeywordSegment'),
-        Ref('AsKeywordSegment'),
+        'WITH',
+        'OFFSET',
+        'AS',
         Ref('SingleIdentifierGrammar'),
     ),
 )
@@ -474,17 +474,7 @@
             # Values clause?
         ),
         Ref('AliasExpressionSegment', optional=True),
-<<<<<<< HEAD
         Ref('PostTableExpressionGrammar', optional=True)
-=======
-        Sequence(
-            'WITH',
-            'OFFSET',
-            'AS',
-            Ref('SingleIdentifierGrammar'),
-            optional=True
-        ),
->>>>>>> f2d9a964
     )
 
     def get_eventual_alias(self):
@@ -597,23 +587,6 @@
 class JoinClauseSegment(BaseSegment):
     """Any number of join clauses, including the `JOIN` keyword."""
     type = 'join_clause'
-<<<<<<< HEAD
-    match_grammar = StartsWith(
-        InitialJoinGrammar,
-        terminator=OneOf(
-            # Can be terminated by the start on another join clause
-            # or one of a selection of other keywords.
-            InitialJoinGrammar,
-            Ref('LimitKeywordSegment'),
-            Ref('GroupKeywordSegment'),
-            Ref('OrderKeywordSegment'),
-            Ref('HavingKeywordSegment')
-        )
-    )
-
-    parse_grammar = Sequence(
-        InitialJoinGrammar,
-=======
     match_grammar = Sequence(
         # NB These qualifiers are optional
         AnyNumberOf(
@@ -626,7 +599,6 @@
         ),
         Ref.keyword('OUTER', optional=True),
         'JOIN',
->>>>>>> f2d9a964
         Indent,
         Ref('TableExpressionSegment'),
         # NB: this is optional
@@ -693,17 +665,7 @@
             # Optional old school delimited joins
             Ref('TableExpressionSegment'),
             delimiter=Ref('CommaSegment'),
-<<<<<<< HEAD
             terminator=Ref('JoinClauseSegment')
-=======
-            terminator=OneOf(
-                'JOIN',
-                'CROSS',
-                'INNER',
-                'LEFT',
-                'FULL'
-            )
->>>>>>> f2d9a964
         ),
         # NB: The JOIN clause is *part of* the FROM clause
         # and so should be on a sub-indent of it. That isn't
@@ -742,38 +704,16 @@
 class CaseExpressionSegment(BaseSegment):
     """A `CASE WHEN` clause."""
     type = 'case_expression'
-<<<<<<< HEAD
-=======
-    # This method of matching doesn't work with nested case statements.
-    # TODO: Develop something more powerful for this.
-    # match_grammar = StartsWith(
-    #     'CASE',
-    #     terminator='ED'),
-    #     include_terminator=True
-    # )
->>>>>>> f2d9a964
     match_grammar = Sequence(
         'CASE',
         Indent,
         AnyNumberOf(
             Sequence(
-<<<<<<< HEAD
-                Ref('WhenKeywordSegment'),
+                'WHEN',
                 Indent,
                 Ref('ExpressionSegment'),
-                Ref('ThenKeywordSegment'),
+                'THEN',
                 Ref('ExpressionSegment'),
-=======
-                # We use the unbound version of Expression here, so that we
-                # deal with potentially nested case statements where the
-                # parsing gets confused by which WHERE and END goes with
-                # which CASE. TODO: Come up with a better solution for this.
-                'WHEN',
-                Indent,
-                Ref('ExpressionSegment_NoMatch'),
-                'THEN',
-                Ref('ExpressionSegment_NoMatch'),
->>>>>>> f2d9a964
                 Dedent
             )
         ),
@@ -899,23 +839,30 @@
     """A expression, either arithmetic or boolean.
 
     NB: This is potentially VERY recursive and
-<<<<<<< HEAD
-=======
-    mostly uses the grammars above.
+
+    mostly uses the grammars above. This version
+    also doesn't bound itself first, and so is potentially
+    VERY SLOW. I don't really like this solution.
+
+    We rely on elements of the expression to bound
+    themselves rather than bounding at the expression
+    level. Trying to bound the ExpressionSegment itself
+    has been too unstable and not resilient enough to
+    other bugs.
     """
     type = 'expression'
     match_grammar = GreedyUntil(
         Ref('CommaSegment'),
-        'AS',
-        'ASC',
-        'DESC',
-        'INNER',
-        'LEFT',
-        'CROSS',
-        'JOIN',
-        'WHERE',
-        'GROUP',
-        'ORDER',
+        Ref('AsKeywordSegment'),
+        Ref('AscKeywordSegment'),
+        Ref('DescKeywordSegment'),
+        Ref('InnerKeywordSegment'),
+        Ref('LeftKeywordSegment'),
+        Ref('CrossKeywordSegment'),
+        Ref('JoinKeywordSegment'),
+        Ref('WhereKeywordSegment'),
+        Ref('GroupKeywordSegment'),
+        Ref('OrderKeywordSegment'),
     )
     parse_grammar = Ref('Expression_A_Grammar')
 
@@ -925,7 +872,6 @@
     """A expression, either arithmetic or boolean.
 
     NB: This is potentially VERY recursive and
->>>>>>> f2d9a964
     mostly uses the grammars above. This version
     also doesn't bound itself first, and so is potentially
     VERY SLOW. I don't really like this solution.
@@ -942,31 +888,6 @@
 
 
 @ansi_dialect.segment()
-<<<<<<< HEAD
-=======
-class ExpressionSegment_TermWhenElse(ExpressionSegment):
-    """Expression terminated by WHEN, END or ELSE."""
-    match_grammar = GreedyUntil(
-        'WHEN',
-        'ELSE',
-        'END'
-    )
-
-
-@ansi_dialect.segment()
-class ExpressionSegment_TermThen(ExpressionSegment):
-    """Expression terminated by THEN."""
-    match_grammar = GreedyUntil('THEN')
-
-
-@ansi_dialect.segment()
-class ExpressionSegment_TermEnd(ExpressionSegment):
-    """Expression terminated by END."""
-    match_grammar = GreedyUntil('END')
-
-
-@ansi_dialect.segment()
->>>>>>> f2d9a964
 class WhereClauseSegment(BaseSegment):
     """A `WHERE` clause like in `SELECT` or `INSERT`."""
     type = 'where_clause'
