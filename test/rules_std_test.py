"""Tests for the standard set of rules."""

import pytest

from sqlfluff.rules.std import std_rule_set
from sqlfluff.linter import Linter
from sqlfluff.config import FluffConfig


def get_rule_from_set(code, config):
    """Fetch a rule from the rule set."""
    for r in std_rule_set.get_rulelist(config=config):
        if r.code == code:
            return r
    raise ValueError("{0!r} not in {1!r}".format(code, std_rule_set))


def assert_rule_fail_in_sql(code, sql, configs=None):
    """Assert that a given rule does fail on the given sql."""
    # Configs allows overrides if we want to use them.
    cfg = FluffConfig(configs=configs)
    r = get_rule_from_set(code, config=cfg)
    parsed, _, _ = Linter(config=cfg).parse_string(sql)
    print("Parsed:\n {0}".format(parsed.stringify()))
    lerrs, _, _, _ = r.crawl(parsed, dialect=cfg.get('dialect_obj'), fix=True)
    print("Errors Found: {0}".format(lerrs))
    assert any(v.rule.code == code for v in lerrs)
    fixed = parsed  # use this as our buffer (yes it's a bit of misnomer right here)
    while True:
        # We get the errors again, but this time skip the assertion
        # because we're in the loop. If we asserted on every loop then
        # we're stuffed.
        lerrs, _, _, _ = r.crawl(fixed, dialect=cfg.get('dialect_obj'), fix=True)
        print("Errors Found: {0}".format(lerrs))
        fixes = []
        for e in lerrs:
            fixes += e.fixes
        if not fixes:
            print("Done")
            break
        print("Fixes to apply: {0}".format(fixes))
        l_fixes = fixes  # Save the fixes to compare to later
        fixed, fixes = fixed.apply_fixes(fixes)
        # iterate until all fixes applied
        if fixes:
            if fixes == l_fixes:
                raise RuntimeError(
                    "Fixes aren't being applied: {0!r}".format(fixes))

    return fixed.raw


def assert_rule_pass_in_sql(code, sql, configs=None):
    """Assert that a given rule doesn't fail on the given sql."""
    # Configs allows overrides if we want to use them.
    cfg = FluffConfig(configs=configs)
    r = get_rule_from_set(code, config=cfg)
    parsed, _, _ = Linter(config=cfg).parse_string(sql)
    print("Parsed:\n {0}".format(parsed.stringify()))
    lerrs, _, _, _ = r.crawl(parsed, dialect=cfg.get('dialect_obj'), fix=True)
    print("Errors Found: {0}".format(lerrs))
    assert not any(v.rule.code == code for v in lerrs)


# ############## STD RULES TESTS
@pytest.mark.parametrize("rule,pass_fail,qry,fixed,configs", [
    ("L001", 'fail', 'SELECT 1     \n', 'SELECT 1\n', None),
    ('L002', 'fail', '    \t    \t    SELECT 1', None, None),
    ('L003', 'fail', '     SELECT 1', 'SELECT 1', None),
    ('L004', 'pass', '   \nSELECT 1', None, None),
    ('L004', 'pass', '\t\tSELECT 1\n', None, None),
    ('L004', 'fail', '   \n  \t \n  SELECT 1', None, None),
    ('L005', 'fail', 'SELECT 1 ,4', 'SELECT 1,4', None),
    ('L008', 'pass', 'SELECT 1, 4', None, None),
    ('L008', 'fail', 'SELECT 1,   4', 'SELECT 1, 4', None),
    ('L014', 'pass', 'SELECT a, b', None, None),
    ('L014', 'pass', 'SELECT A, B', None, None),
    # Check we get fails for using DISTINCT apparently incorrectly
    ("L015", 'fail', 'SELECT DISTINCT(a)', None, None),
    ("L015", 'fail', 'SELECT DISTINCT(a + b) * c', None, None),
    # Space after DISTINCT makes it okay...
    ("L015", 'pass', 'SELECT DISTINCT (a)', None, None),  # A bit iffy...
    ("L015", 'pass', 'SELECT DISTINCT (a + b) * c', None, None),  # Definitely okay
    # Test that fixes are consistent
    ('L014', 'fail', 'SELECT a,   B', 'SELECT a,   b', None),
    ('L014', 'fail', 'SELECT B,   a', 'SELECT B,   A', None),
    # Test that NULL is classed as a keyword and not an identifier
    ('L014', 'pass', 'SELECT NULL,   a', None, None),
    ('L010', 'fail', 'SELECT null,   a', 'SELECT NULL,   a', None),
    # Test that we don't fail * operators in brackets
    ('L006', 'pass', 'SELECT COUNT(*) FROM tbl\n', None, None),
    # Long lines (with config override)
    ('L016', 'pass', 'SELECT COUNT(*) FROM tbl\n', None,
     {'rules': {'max_line_length': 30}}),
    # Check we move comments correctly
    ('L016', 'fail', 'SELECT 1 -- Some Comment\n',
     '-- Some Comment\nSELECT 1\n',
     {'rules': {'max_line_length': 18}}),
    # Check we can add newlines after dedents (with an indent)
    ('L016', 'fail', '    SELECT COUNT(*) FROM tbl\n',
     '    SELECT\n        COUNT(*)\n    FROM tbl\n',
     {'rules': {'max_line_length': 20}}),
    # Check we handle indents nicely
    ('L016', 'fail', 'SELECT 12345\n',
     'SELECT\n    12345\n',
     {'rules': {'max_line_length': 10}}),
    # Check priority of fixes
    ('L016', 'fail', 'SELECT COUNT(*) FROM tbl -- Some Comment\n',
     '-- Some Comment\nSELECT\n    COUNT(*)\nFROM tbl\n',
     {'rules': {'max_line_length': 18}}),
    # Test that we don't have the "inconsistent" bug
    ('L010', 'fail', 'SeLeCt 1', 'SELECT 1', None),
    ('L010', 'fail', 'SeLeCt 1 from blah', 'SELECT 1 FROM blah', None),
    # Github Bug #99. Python2 Issues with fixing L003
    ('L003', 'fail', '  select 1 from tbl;', 'select 1 from tbl;', None),
    # Github Bug #207
    ('L006', 'pass', "select\n    field,\n    date(field_1) - date(field_2) as diff\nfrom table", None, None),
    # Github Bug #203
    ('L003', 'pass', "SELECT\n    -- Compute the thing\n    (a + b) AS c\nFROM\n    acceptable_buckets", None, None),
    ('L003', 'pass',
     ("SELECT\n    user_id\nFROM\n    age_data\nJOIN\n    audience_size\n    USING (user_id, list_id)\n"
      "-- We LEFT JOIN because blah\nLEFT JOIN\n    verts\n    USING\n        (user_id)"),
     None, None),
    # Leading commas
    ('L019', 'fail', 'SELECT\n    a\n    , b\n    FROM c', None,
     {'rules': {'L019': {'comma_style': 'trailing'}}}),
    ('L019', 'pass', 'SELECT\n    a\n    , b\n    FROM c', None,
     {'rules': {'L019': {'comma_style': 'leading'}}}),
    # Trailing commas
    ('L019', 'fail', 'SELECT\n    a,\n    b\n    FROM c', None,
     {'rules': {'L019': {'comma_style': 'leading'}}}),
    ('L019', 'pass', 'SELECT\n    a,\n    b\n    FROM c', None,
     {'rules': {'L019': {'comma_style': 'trailing'}}}),
    # Configurable indents work.
    # a) default
    ('L003', 'pass', 'SELECT a, b, c\nFROM my_tbl\nLEFT JOIN another_tbl USING(a)', None, None),
    # b) specific
    ('L003', 'pass', 'SELECT a, b, c\nFROM my_tbl\nLEFT JOIN another_tbl USING(a)', None,
     {'indentation': {'indented_joins': False}}),
    # c) specific True, but passing
    ('L003', 'pass', 'SELECT a, b, c\nFROM my_tbl\n    LEFT JOIN another_tbl USING(a)', None,
     {'indentation': {'indented_joins': True}}),
    # d) specific True, but failing
    ('L003', 'fail',
     'SELECT a, b, c\nFROM my_tbl\nLEFT JOIN another_tbl USING(a)',
     'SELECT a, b, c\nFROM my_tbl\n    LEFT JOIN another_tbl USING(a)',
     {'indentation': {'indented_joins': True}}),
    # e) specific False, and failing
    ('L003', 'fail',
     'SELECT a, b, c\nFROM my_tbl\n    LEFT JOIN another_tbl USING(a)',
     'SELECT a, b, c\nFROM my_tbl\nLEFT JOIN another_tbl USING(a)',
     {'indentation': {'indented_joins': False}}),
    # Check fixing of single space rules
    ('L023', 'fail', 'WITH a AS(select 1) select * from a', 'WITH a AS (select 1) select * from a', None),
    ('L024', 'fail', 'select * from a JOIN b USING(x)', 'select * from a JOIN b USING (x)', None),
<<<<<<< HEAD
    # References in quotes in biquery
    ('L020', 'pass', 'SELECT bar.user_id FROM `foo.far.bar`', None, {'core': {'dialect': 'bigquery'}}),
    ('L020', 'fail', 'SELECT foo.user_id FROM `foo.far.bar`', None, {'core': {'dialect': 'bigquery'}}),
    # Mixed qualification of references.
    ('L020', 'fail', 'SELECT my_tbl.bar, baz FROM my_tbl', None, None),
    ('L020', 'pass', 'SELECT bar FROM my_tbl', None, None),
    ('L020', 'pass', 'SELECT my_tbl.bar FROM my_tbl', None, None),
    ('L020', 'fail', 'SELECT my_tbl.bar FROM my_tbl', None, {'rules': {'L020': {'single_table_references': 'unqualified'}}}),
    ('L020', 'fail', 'SELECT bar FROM my_tbl', None, {'rules': {'L020': {'single_table_references': 'qualified'}}}),
    # References in WHERE clause
    ('L020', 'fail', 'SELECT * FROM my_tbl WHERE foo.bar > 0', None, None),
    # Aliases not referenced.
    ('L020', 'fail', 'SELECT * FROM my_tbl AS foo', None, None)
=======
    # Check L024 passes if there's a newline between
    ('L024', 'pass', 'select * from a JOIN b USING\n(x)', None, None),
    # References in quotes in biquery
    ('L026', 'pass', 'SELECT bar.user_id FROM `foo.far.bar`', None, {'core': {'dialect': 'bigquery'}}),
    ('L026', 'fail', 'SELECT foo.user_id FROM `foo.far.bar`', None, {'core': {'dialect': 'bigquery'}}),
    # Mixed qualification of references.
    ('L028', 'fail', 'SELECT my_tbl.bar, baz FROM my_tbl', None, None),
    ('L028', 'pass', 'SELECT bar FROM my_tbl', None, None),
    ('L028', 'pass', 'SELECT my_tbl.bar FROM my_tbl', None, None),
    ('L028', 'fail', 'SELECT my_tbl.bar FROM my_tbl', None, {'rules': {'L028': {'single_table_references': 'unqualified'}}}),
    ('L028', 'fail', 'SELECT bar FROM my_tbl', None, {'rules': {'L028': {'single_table_references': 'qualified'}}}),
    # References in WHERE clause
    ('L026', 'fail', 'SELECT * FROM my_tbl WHERE foo.bar > 0', None, None),
    # Aliases not referenced.
    ('L025', 'fail', 'SELECT * FROM my_tbl AS foo', None, None),
    # Test cases for L029
    ('L029', 'pass', 'CREATE TABLE artist(artist_name TEXT)', None, None),
    ('L029', 'fail', 'CREATE TABLE artist(create TEXT)', None, None),
    ('L029', 'fail', 'SELECT 1 as parameter', None, None),
    ('L029', 'pass', 'SELECT parameter', None, None),  # should pass on default config as not alias
    ('L029', 'fail', 'SELECT parameter', None, {'rules': {'L029': {'only_aliases': False}}}),
>>>>>>> 0213faaa
])
def test__rules__std_string(rule, pass_fail, qry, fixed, configs):
    """Test that a rule passes/fails on a given string.

    Optionally, also test the fixed string if provided.
    """
    if pass_fail == 'fail':
        res = assert_rule_fail_in_sql(rule, qry, configs=configs)
        # If a `fixed` value is provided then check it matches
        if fixed:
            assert res == fixed
    elif pass_fail == 'pass':
        assert_rule_pass_in_sql(rule, qry, configs=configs)
    else:
        raise ValueError(
            "Test setup fail: Unexpected value for pass_fail: {0!r}".format(
                pass_fail))


@pytest.mark.parametrize("rule,path,violations", [
    ('L001', 'test/fixtures/linter/indentation_errors.sql', [(4, 24)]),
    ('L002', 'test/fixtures/linter/indentation_errors.sql', [(3, 1), (4, 1)]),
    ('L003', 'test/fixtures/linter/indentation_errors.sql', [(2, 4), (3, 4), (4, 6)]),
    ('L004', 'test/fixtures/linter/indentation_errors.sql', [(3, 1), (4, 1), (5, 1)]),
    # Check we get comma (with leading space/newline) whitespace errors
    # NB The newline before the comma, should report on the comma, not the newline for clarity.
    ('L005', 'test/fixtures/linter/whitespace_errors.sql', [(2, 9)]),
    ('L019', 'test/fixtures/linter/whitespace_errors.sql', [(4, 1)]),
    # Check we get comma (with incorrect trailing space) whitespace errors,
    # but also no false positives on line 4 or 5.
    ('L008', 'test/fixtures/linter/whitespace_errors.sql', [(3, 12)]),
    # Check we get operator whitespace errors and it works with brackets
    ('L006', 'test/fixtures/linter/operator_errors.sql',
     [(3, 8), (4, 10), (7, 6), (7, 7), (7, 9), (7, 10), (7, 12), (7, 13)]),
    ('L007', 'test/fixtures/linter/operator_errors.sql', [(5, 9)]),
    # Check we DO get a violation on line 2 but NOT on line 3
    ('L006', 'test/fixtures/linter/operator_errors_negative.sql', [(2, 6), (2, 9), (5, 6), (5, 7)]),
    # Hard indentation errors
    ('L003', 'test/fixtures/linter/indentation_error_hard.sql', [(2, 4), (6, 5), (9, 13), (14, 14), (19, 5), (20, 6)]),
    # Check bracket handling with closing brackets and contained indents works.
    ('L003', 'test/fixtures/linter/indentation_error_contained.sql', []),
    # Check we handle block comments as expect. Github #236
    ('L003', 'test/fixtures/linter/block_comment_errors.sql', [(3, 1)]),
    ('L016', 'test/fixtures/linter/block_comment_errors.sql', [(1, 121), (2, 99), (4, 88)]),
    ('L016', 'test/fixtures/linter/block_comment_errors_2.sql', [(1, 85), (2, 86)]),
    # Column references
<<<<<<< HEAD
    ('L020', 'test/fixtures/linter/column_references.sql', [(1, 8), (1, 11)]),
    # Distinct and Group by
    ('L021', 'test/fixtures/linter/select_distinct_group_by.sql', [(1, 8)]),
    # Make sure that ignoring works as expected
    ('L006', 'test/fixtures/linter/operator_errors_ignore.sql', [(10, 8), (10, 9)]),
=======
    ('L027', 'test/fixtures/linter/column_references.sql', [(1, 8)]),
    ('L026', 'test/fixtures/linter/column_references.sql', [(1, 11)]),
    ('L025', 'test/fixtures/linter/column_references.sql', [(2, 11)]),
    # Distinct and Group by
    ('L021', 'test/fixtures/linter/select_distinct_group_by.sql', [(1, 8)]),
>>>>>>> 0213faaa
])
def test__rules__std_file(rule, path, violations):
    """Test the linter finds the given errors in (and only in) the right places."""
    # Use config to look for only the rule we care about.
    lntr = Linter(config=FluffConfig(overrides=dict(rules=rule)))
    lnt = lntr.lint_path(path)
    # Reformat the test data to match the format we're expecting. We use
    # sets because we really don't care about order and if one is missing,
    # we don't care about the orders of the correct ones.
    assert set(lnt.check_tuples()) == {(rule, v[0], v[1]) for v in violations}


def test__rules__std_L003_process_raw_stack(generate_test_segments):
    """Test the _process_raw_stack function.

    Note: This test probably needs expanding. It doesn't
    really check enough of the full functionality.

    """
    cfg = FluffConfig()
    r = get_rule_from_set('L003', config=cfg)
    test_stack = generate_test_segments(['bar', '\n', '     ', 'foo', 'baar', ' \t '])
    res = r._process_raw_stack(test_stack)
    print(res)
    assert sorted(res.keys()) == [1, 2]
    assert res[2]['indent_size'] == 5<|MERGE_RESOLUTION|>--- conflicted
+++ resolved
@@ -153,21 +153,6 @@
     # Check fixing of single space rules
     ('L023', 'fail', 'WITH a AS(select 1) select * from a', 'WITH a AS (select 1) select * from a', None),
     ('L024', 'fail', 'select * from a JOIN b USING(x)', 'select * from a JOIN b USING (x)', None),
-<<<<<<< HEAD
-    # References in quotes in biquery
-    ('L020', 'pass', 'SELECT bar.user_id FROM `foo.far.bar`', None, {'core': {'dialect': 'bigquery'}}),
-    ('L020', 'fail', 'SELECT foo.user_id FROM `foo.far.bar`', None, {'core': {'dialect': 'bigquery'}}),
-    # Mixed qualification of references.
-    ('L020', 'fail', 'SELECT my_tbl.bar, baz FROM my_tbl', None, None),
-    ('L020', 'pass', 'SELECT bar FROM my_tbl', None, None),
-    ('L020', 'pass', 'SELECT my_tbl.bar FROM my_tbl', None, None),
-    ('L020', 'fail', 'SELECT my_tbl.bar FROM my_tbl', None, {'rules': {'L020': {'single_table_references': 'unqualified'}}}),
-    ('L020', 'fail', 'SELECT bar FROM my_tbl', None, {'rules': {'L020': {'single_table_references': 'qualified'}}}),
-    # References in WHERE clause
-    ('L020', 'fail', 'SELECT * FROM my_tbl WHERE foo.bar > 0', None, None),
-    # Aliases not referenced.
-    ('L020', 'fail', 'SELECT * FROM my_tbl AS foo', None, None)
-=======
     # Check L024 passes if there's a newline between
     ('L024', 'pass', 'select * from a JOIN b USING\n(x)', None, None),
     # References in quotes in biquery
@@ -189,7 +174,6 @@
     ('L029', 'fail', 'SELECT 1 as parameter', None, None),
     ('L029', 'pass', 'SELECT parameter', None, None),  # should pass on default config as not alias
     ('L029', 'fail', 'SELECT parameter', None, {'rules': {'L029': {'only_aliases': False}}}),
->>>>>>> 0213faaa
 ])
 def test__rules__std_string(rule, pass_fail, qry, fixed, configs):
     """Test that a rule passes/fails on a given string.
@@ -236,19 +220,13 @@
     ('L016', 'test/fixtures/linter/block_comment_errors.sql', [(1, 121), (2, 99), (4, 88)]),
     ('L016', 'test/fixtures/linter/block_comment_errors_2.sql', [(1, 85), (2, 86)]),
     # Column references
-<<<<<<< HEAD
-    ('L020', 'test/fixtures/linter/column_references.sql', [(1, 8), (1, 11)]),
-    # Distinct and Group by
-    ('L021', 'test/fixtures/linter/select_distinct_group_by.sql', [(1, 8)]),
-    # Make sure that ignoring works as expected
-    ('L006', 'test/fixtures/linter/operator_errors_ignore.sql', [(10, 8), (10, 9)]),
-=======
     ('L027', 'test/fixtures/linter/column_references.sql', [(1, 8)]),
     ('L026', 'test/fixtures/linter/column_references.sql', [(1, 11)]),
     ('L025', 'test/fixtures/linter/column_references.sql', [(2, 11)]),
     # Distinct and Group by
     ('L021', 'test/fixtures/linter/select_distinct_group_by.sql', [(1, 8)]),
->>>>>>> 0213faaa
+    # Make sure that ignoring works as expected
+    ('L006', 'test/fixtures/linter/operator_errors_ignore.sql', [(10, 8), (10, 9)]),
 ])
 def test__rules__std_file(rule, path, violations):
     """Test the linter finds the given errors in (and only in) the right places."""
